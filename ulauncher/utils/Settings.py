import os
import json
<<<<<<< HEAD
=======
from distutils.dir_util import mkpath
import gi
gi.require_version('GObject', '2.0')
# pylint: disable=wrong-import-position
>>>>>>> 02255436
from gi.repository import GObject

from ulauncher.utils.decorator.singleton import singleton
from ulauncher.config import SETTINGS_FILE_PATH

DEFAULT_BLACKLISTED_DIRS = [
    '/usr/share/locale',
    '/usr/share/app-install',
    '/usr/share/kservices5',
    '/usr/share/fk5',
    '/usr/share/kservicetypes5',
    '/usr/share/applications/screensavers',
    '/usr/share/kde4',
    '/usr/share/mimelnk'
]

GPROPERTIES = {
    "hotkey-show-app": (str,  # type
                        "Hotkey: Show ulauncher window",  # nick name
                        None,  # description
                        "<Primary>space",  # default
                        GObject.ParamFlags.READWRITE),  # flags
    "show-indicator-icon": (bool,
                            "Show app indicator",
                            None,
                            True,
                            GObject.ParamFlags.READWRITE),
    "show-recent-apps": (str,
                         "Number of recent apps",
                         None,
                         "0",
                         GObject.ParamFlags.READWRITE),
    "clear-previous-query": (bool,
                             "Clear query when app looses focus",
                             None,
                             True,
                             GObject.ParamFlags.READWRITE),
    "theme-name": (str,
                   "Current theme",
                   None,
                   "light",
                   GObject.ParamFlags.READWRITE),
    "blacklisted-desktop-dirs": (str,
                                 "Blacklisted desktop dirs",
                                 None,
                                 ':'.join(DEFAULT_BLACKLISTED_DIRS),
                                 GObject.ParamFlags.READWRITE),
    "render-on-screen": (str,
                         "Monitor to render on",
                         None,
                         "mouse-pointer-monitor",
                         GObject.ParamFlags.READWRITE),
    "terminal-command": (str,
                         "Terminal command",
                         None,
                         "",
                         GObject.PARAM_READWRITE),
    "grab-mouse-pointer": (bool,
                           "Grab mouse while open (prevents losing focus)",
                           None,
                           False,
                           GObject.ParamFlags.READWRITE),
}


class Settings(GObject.GObject):
    """
    Get/Set properties using :code:`settings.get_property('prop-name')` or
    :code:`settings.set_property('prop-name', 'new value')`

    Subscribe to property changes:

    >>> def on_notify(settings, prop):
    ...     print(prop.name)
    >>>
    >>> settings.connect("notify::hotkey-show-app", on_notify)
    """

    # __gproperties__ is used only to register properties
    # More info about __gproperties__
    # http://www.pygtk.org/articles/subclassing-gobject/sub-classing-gobject-in-python.htm#d0e127
    # http://python-gtk-3-tutorial.readthedocs.org/en/latest/objects.html
    __gproperties__ = GPROPERTIES

    _filename = None
    _properties = None

    @classmethod
    @singleton
    def get_instance(cls):
        settings = cls()
        settings.load_from_file(SETTINGS_FILE_PATH)
        return settings

    def __init__(self):
        GObject.GObject.__init__(self)
        self._filename = None
        self._properties = dict((name, opts[-2]) for name, opts in GPROPERTIES.items())

    def load_from_file(self, filename):
        self._filename = filename
        if os.path.exists(filename):
            if not os.path.isfile(filename):
                raise IOError("%s exists and is not a file" % filename)

            with open(filename, 'r') as f:
                self._properties = json.load(f)
        else:
            os.makedirs(os.path.dirname(filename), exist_ok=True)
            self.save_to_file()

    def save_to_file(self):
        if not self._filename:
            return

        with open(self._filename, 'w') as f:
            json.dump(self._properties, f, indent=4, sort_keys=True)

    def do_get_property(self, prop):
        try:
            return self._properties[prop.name]
        except KeyError:
            # return default
            return GPROPERTIES[prop.name][3]

    def do_set_property(self, prop, value):
        self._properties[prop.name] = value<|MERGE_RESOLUTION|>--- conflicted
+++ resolved
@@ -1,12 +1,8 @@
 import os
 import json
-<<<<<<< HEAD
-=======
-from distutils.dir_util import mkpath
 import gi
 gi.require_version('GObject', '2.0')
 # pylint: disable=wrong-import-position
->>>>>>> 02255436
 from gi.repository import GObject
 
 from ulauncher.utils.decorator.singleton import singleton
