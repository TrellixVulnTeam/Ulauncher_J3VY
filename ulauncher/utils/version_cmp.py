<<<<<<< HEAD
=======
from distutils.version import StrictVersion
import gi
gi.require_version('Gtk', '3.0')
# pylint: disable=wrong-import-position
>>>>>>> 02255436
from gi.repository import Gtk


def gtk_version_is_gte(major: int, minor: int, micro: int) -> bool:
    gtk_version = (Gtk.get_major_version(), Gtk.get_minor_version(), Gtk.get_micro_version())
    return gtk_version >= (major, minor, micro)<|MERGE_RESOLUTION|>--- conflicted
+++ resolved
@@ -1,10 +1,6 @@
-<<<<<<< HEAD
-=======
-from distutils.version import StrictVersion
 import gi
 gi.require_version('Gtk', '3.0')
 # pylint: disable=wrong-import-position
->>>>>>> 02255436
 from gi.repository import Gtk
 
 
