<<<<<<< HEAD
'''
The MIT License (MIT)
Copyright (c) 2013 Dave P.
'''
import sys
from http.server import BaseHTTPRequestHandler
from io import BytesIO

import hashlib
import base64
import socket
import struct
import ssl
import errno
import codecs
import traceback
from collections import deque
from select import select

__all__ = ['WebSocket',
           'SimpleWebSocketServer',
           'SimpleSSLWebSocketServer']


def _check_unicode(val):
    return isinstance(val, str)


class HTTPRequest(BaseHTTPRequestHandler):
    def __init__(self, request_text):
        self.rfile = BytesIO(request_text)
        self.raw_requestline = self.rfile.readline()
        self.error_code = self.error_message = None
        self.parse_request()


_VALID_STATUS_CODES = [1000, 1001, 1002, 1003, 1007, 1008,
                       1009, 1010, 1011, 3000, 3999, 4000, 4999]

HANDSHAKE_STR = (
    "HTTP/1.1 101 Switching Protocols\r\n"
    "Upgrade: WebSocket\r\n"
    "Connection: Upgrade\r\n"
    "Sec-WebSocket-Accept: %(acceptstr)s\r\n\r\n"
)

GUID_STR = '258EAFA5-E914-47DA-95CA-C5AB0DC85B11'

STREAM = 0x0
TEXT = 0x1
BINARY = 0x2
CLOSE = 0x8
PING = 0x9
PONG = 0xA

HEADERB1 = 1
HEADERB2 = 3
LENGTHSHORT = 4
LENGTHLONG = 5
MASK = 6
PAYLOAD = 7

MAXHEADER = 65536
MAXPAYLOAD = 33554432


class WebSocket:

    def __init__(self, server, sock, address):
        self.server = server
        self.client = sock
        self.address = address

        self.handshaked = False
        self.headerbuffer = bytearray()
        self.headertoread = 2048

        self.fin = 0
        self.data = bytearray()
        self.opcode = 0
        self.hasmask = 0
        self.maskarray = None
        self.length = 0
        self.lengtharray = None
        self.index = 0
        self.request = None
        self.usingssl = False

        self.frag_start = False
        self.frag_type = BINARY
        self.frag_buffer = None
        self.frag_decoder = codecs.getincrementaldecoder('utf-8')(errors='strict')
        self.closed = False
        self.sendq = deque()

        self.state = HEADERB1

        # restrict the size of header and payload for security reasons
        self.maxheader = MAXHEADER
        self.maxpayload = MAXPAYLOAD

    def handleMessage(self):
        """
        Called when websocket frame is received.
        To access the frame data call self.data.

        If the frame is Text then self.data is a unicode object.
        If the frame is Binary then self.data is a bytearray object.
        """
        pass

    def handleConnected(self):
        """
        Called when a websocket client connects to the server.
        """
        pass

    def handleClose(self):
        """
        Called when a websocket server gets a Close frame from a client.
        """
        pass

    def _handlePacket(self):
        if self.opcode == CLOSE:
            pass
        elif self.opcode == STREAM:
            pass
        elif self.opcode == TEXT:
            pass
        elif self.opcode == BINARY:
            pass
        elif self.opcode == PONG or self.opcode == PING:
            if len(self.data) > 125:
                raise Exception('control frame length can not be > 125')
        else:
            # unknown or reserved opcode so just close
            raise Exception('unknown opcode')

        if self.opcode == CLOSE:
            status = 1000
            reason = ''
            length = len(self.data)

            if length == 0:
                pass
            elif length >= 2:
                status = struct.unpack_from('!H', self.data[:2])[0]
                reason = self.data[2:]

                if status not in _VALID_STATUS_CODES:
                    status = 1002

                if len(reason) > 0:
                    try:
                        reason = reason.decode('utf8', errors='strict')
                    except:
                        status = 1002
            else:
                status = 1002

            self.close(status, reason)
            return

        elif self.fin == 0:
            if self.opcode != STREAM:
                if self.opcode == PING or self.opcode == PONG:
                    raise Exception('control messages can not be fragmented')

                self.frag_type = self.opcode
                self.frag_start = True
                self.frag_decoder.reset()

                if self.frag_type == TEXT:
                    self.frag_buffer = []
                    utf_str = self.frag_decoder.decode(self.data, final=False)
                    if utf_str:
                        self.frag_buffer.append(utf_str)
                else:
                    self.frag_buffer = bytearray()
                    self.frag_buffer.extend(self.data)

            else:
                if self.frag_start is False:
                    raise Exception('fragmentation protocol error')

                if self.frag_type == TEXT:
                    utf_str = self.frag_decoder.decode(self.data, final=False)
                    if utf_str:
                        self.frag_buffer.append(utf_str)
                else:
                    self.frag_buffer.extend(self.data)

        else:
            if self.opcode == STREAM:
                if self.frag_start is False:
                    raise Exception('fragmentation protocol error')

                if self.frag_type == TEXT:
                    utf_str = self.frag_decoder.decode(self.data, final=True)
                    self.frag_buffer.append(utf_str)
                    self.data = ''.join(self.frag_buffer)
                else:
                    self.frag_buffer.extend(self.data)
                    self.data = self.frag_buffer

                self.handleMessage()

                self.frag_decoder.reset()
                self.frag_type = BINARY
                self.frag_start = False
                self.frag_buffer = None

            elif self.opcode == PING:
                self._sendMessage(False, PONG, self.data)

            elif self.opcode == PONG:
                pass

            else:
                if self.frag_start is True:
                    raise Exception('fragmentation protocol error')

                self.handleMessage()

    def _handleData(self):
        # do the HTTP header and handshake
        if self.handshaked is False:

            data = self.client.recv(self.headertoread)
            if not data:
                raise Exception('remote socket closed')

            else:
                # accumulate
                self.headerbuffer.extend(data)

                if len(self.headerbuffer) >= self.maxheader:
                    raise Exception('header exceeded allowable size')

                # indicates end of HTTP header
                if b'\r\n\r\n' in self.headerbuffer:
                    self.request = HTTPRequest(self.headerbuffer)

                    # handshake rfc 6455
                    try:
                        key = self.request.headers['Sec-WebSocket-Key']
                        k = key.encode('ascii') + GUID_STR.encode('ascii')
                        k_s = base64.b64encode(hashlib.sha1(k).digest()).decode('ascii')
                        hStr = HANDSHAKE_STR % {'acceptstr': k_s}
                        self.sendq.append((BINARY, hStr.encode('ascii')))
                        self.handshaked = True
                        self.handleConnected()
                    except Exception as e:
                        raise Exception('handshake failed: %s', str(e))

        # else do normal data
        else:
            data = self.client.recv(16384)
            if not data:
                raise Exception("remote socket closed")

            for d in data:
                self._parseMessage(d)

    def close(self, status=1000, reason=''):
        """
        Send Close frame to the client. The underlying socket is only closed
        when the client acknowledges the Close frame.

        status is the closing identifier.
        reason is the reason for the close.
        """
        try:
            if self.closed is False:
                close_msg = bytearray()
                close_msg.extend(struct.pack("!H", status))
                if _check_unicode(reason):
                    close_msg.extend(reason.encode('utf-8'))
                else:
                    close_msg.extend(reason)

                self._sendMessage(False, CLOSE, close_msg)

        finally:
            self.closed = True

    def _sendBuffer(self, buff, send_all=False):
        size = len(buff)
        tosend = size
        already_sent = 0

        while tosend > 0:
            try:
                # i should be able to send a bytearray
                sent = self.client.send(buff[already_sent:])
                if sent == 0:
                    raise RuntimeError('socket connection broken')

                already_sent += sent
                tosend -= sent

            except socket.error as e:
                # if we have full buffers then wait for them to drain and try again
                if e.errno in [errno.EAGAIN, errno.EWOULDBLOCK]:
                    if send_all:
                        continue
                    return buff[already_sent:]
                else:
                    raise e

        return None

    def sendFragmentStart(self, data):
        """
        Send the start of a data fragment stream to a websocket client.
        Subsequent data should be sent using sendFragment().
        A fragment stream is completed when sendFragmentEnd() is called.

        If data is a unicode object then the frame is sent as Text.
        If the data is a bytearray object then the frame is sent as Binary.
        """
        opcode = BINARY
        if _check_unicode(data):
            opcode = TEXT
        self._sendMessage(True, opcode, data)

    def sendFragment(self, data):
        """
        see sendFragmentStart()

        If data is a unicode object then the frame is sent as Text.
        If the data is a bytearray object then the frame is sent as Binary.
        """
        self._sendMessage(True, STREAM, data)

    def sendFragmentEnd(self, data):
        """
        see sendFragmentEnd()

        If data is a unicode object then the frame is sent as Text.
        If the data is a bytearray object then the frame is sent as Binary.
        """
        self._sendMessage(False, STREAM, data)

    def sendMessage(self, data):
        """
        Send websocket data frame to the client.

        If data is a unicode object then the frame is sent as Text.
        If the data is a bytearray object then the frame is sent as Binary.
        """
        opcode = BINARY
        if _check_unicode(data):
            opcode = TEXT
        self._sendMessage(False, opcode, data)

    def _sendMessage(self, fin, opcode, data):

        payload = bytearray()

        b1 = 0
        b2 = 0
        if fin is False:
            b1 |= 0x80
        b1 |= opcode

        if _check_unicode(data):
            data = data.encode('utf-8')

        length = len(data)
        payload.append(b1)

        if length <= 125:
            b2 |= length
            payload.append(b2)

        elif length >= 126 and length <= 65535:
            b2 |= 126
            payload.append(b2)
            payload.extend(struct.pack("!H", length))

        else:
            b2 |= 127
            payload.append(b2)
            payload.extend(struct.pack("!Q", length))

        if length > 0:
            payload.extend(data)

        self.sendq.append((opcode, payload))

    def _parseMessage(self, byte):
        # read in the header
        if self.state == HEADERB1:

            self.fin = byte & 0x80
            self.opcode = byte & 0x0F
            self.state = HEADERB2

            self.index = 0
            self.length = 0
            self.lengtharray = bytearray()
            self.data = bytearray()

            rsv = byte & 0x70
            if rsv != 0:
                raise Exception('RSV bit must be 0')

        elif self.state == HEADERB2:
            mask = byte & 0x80
            length = byte & 0x7F

            if self.opcode == PING and length > 125:
                raise Exception('ping packet is too large')

            if mask == 128:
                self.hasmask = True
            else:
                self.hasmask = False

            if length <= 125:
                self.length = length

                # if we have a mask we must read it
                if self.hasmask is True:
                    self.maskarray = bytearray()
                    self.state = MASK
                else:
                    # if there is no mask and no payload we are done
                    if self.length <= 0:
                        try:
                            self._handlePacket()
                        except Exception:
                            traceback.print_exc(file=sys.stderr)
                        finally:
                            self.state = HEADERB1
                            self.data = bytearray()

                    # we have no mask and some payload
                    else:
                        # self.index = 0
                        self.data = bytearray()
                        self.state = PAYLOAD

            elif length == 126:
                self.lengtharray = bytearray()
                self.state = LENGTHSHORT

            elif length == 127:
                self.lengtharray = bytearray()
                self.state = LENGTHLONG

        elif self.state == LENGTHSHORT:
            self.lengtharray.append(byte)

            if len(self.lengtharray) > 2:
                raise Exception('short length exceeded allowable size')

            if len(self.lengtharray) == 2:
                self.length = struct.unpack_from('!H', self.lengtharray)[0]

                if self.hasmask is True:
                    self.maskarray = bytearray()
                    self.state = MASK
                else:
                    # if there is no mask and no payload we are done
                    if self.length <= 0:
                        try:
                            self._handlePacket()
                        except Exception:
                            traceback.print_exc(file=sys.stderr)
                        finally:
                            self.state = HEADERB1
                            self.data = bytearray()

                    # we have no mask and some payload
                    else:
                        # self.index = 0
                        self.data = bytearray()
                        self.state = PAYLOAD

        elif self.state == LENGTHLONG:

            self.lengtharray.append(byte)

            if len(self.lengtharray) > 8:
                raise Exception('long length exceeded allowable size')

            if len(self.lengtharray) == 8:
                self.length = struct.unpack_from('!Q', self.lengtharray)[0]

                if self.hasmask is True:
                    self.maskarray = bytearray()
                    self.state = MASK
                else:
                    # if there is no mask and no payload we are done
                    if self.length <= 0:
                        try:
                            self._handlePacket()
                        except Exception:
                            traceback.print_exc(file=sys.stderr)
                        finally:
                            self.state = HEADERB1
                            self.data = bytearray()

                    # we have no mask and some payload
                    else:
                        # self.index = 0
                        self.data = bytearray()
                        self.state = PAYLOAD

        # MASK STATE
        elif self.state == MASK:
            self.maskarray.append(byte)

            if len(self.maskarray) > 4:
                raise Exception('mask exceeded allowable size')

            if len(self.maskarray) == 4:
                # if there is no mask and no payload we are done
                if self.length <= 0:
                    try:
                        self._handlePacket()
                    except Exception:
                        traceback.print_exc(file=sys.stderr)
                    finally:
                        self.state = HEADERB1
                        self.data = bytearray()

                # we have no mask and some payload
                else:
                    # self.index = 0
                    self.data = bytearray()
                    self.state = PAYLOAD

        # PAYLOAD STATE
        elif self.state == PAYLOAD:
            if self.hasmask is True:
                self.data.append(byte ^ self.maskarray[self.index % 4])
            else:
                self.data.append(byte)

            # if length exceeds allowable size then we except and remove the connection
            if len(self.data) >= self.maxpayload:
                raise Exception('payload exceeded allowable size')

            # check if we have processed length bytes; if so we are done
            if (self.index + 1) == self.length:
                try:
                    self._handlePacket()
                except Exception:
                    traceback.print_exc(file=sys.stderr)
                finally:
                    # self.index = 0
                    self.state = HEADERB1
                    self.data = bytearray()
            else:
                self.index += 1


class SimpleWebSocketServer:
    def __init__(self, host, port, websocketclass, selectInterval=0.1):
        self.websocketclass = websocketclass
        self.serversocket = socket.socket(socket.AF_INET, socket.SOCK_STREAM)
        self.serversocket.setsockopt(socket.SOL_SOCKET, socket.SO_REUSEADDR, 1)
        self.serversocket.bind((host, port))
        self.serversocket.listen(5)
        self.selectInterval = selectInterval
        self.connections = {}
        self.listeners = [self.serversocket]

    def _decorateSocket(self, sock):
        return sock

    def _constructWebSocket(self, sock, address):
        return self.websocketclass(self, sock, address)

    def close(self):
        self.serversocket.close()

        for _, conn in self.connections.items():
            conn.close()
            conn.handleClose()

    def serveforever(self):
        while True:
            writers = []
            for fileno in self.listeners:
                if fileno == self.serversocket:
                    continue
                client = self.connections[fileno]
                if client.sendq:
                    writers.append(fileno)

            if self.selectInterval:
                rList, wList, xList = select(self.listeners, writers, self.listeners, self.selectInterval)
            else:
                rList, wList, xList = select(self.listeners, writers, self.listeners)

            for ready in wList:
                client = self.connections[ready]
                try:
                    while client.sendq:
                        opcode, payload = client.sendq.popleft()
                        remaining = client._sendBuffer(payload)
                        if remaining is not None:
                            client.sendq.appendleft((opcode, remaining))
                            break
                        else:
                            if opcode == CLOSE:
                                raise Exception('received client close')

                except Exception:
                    client.client.close()
                    client.handleClose()
                    del self.connections[ready]
                    self.listeners.remove(ready)

            for ready in rList:
                if ready == self.serversocket:
                    try:
                        sock, address = self.serversocket.accept()
                        newsock = self._decorateSocket(sock)
                        newsock.setblocking(0)
                        fileno = newsock.fileno()
                        self.connections[fileno] = self._constructWebSocket(newsock, address)
                        self.listeners.append(fileno)
                    except Exception:
                        if sock is not None:
                            sock.close()
                else:
                    if ready not in self.connections:
                        continue
                    client = self.connections[ready]
                    try:
                        client._handleData()
                    except Exception:
                        client.client.close()
                        client.handleClose()
                        del self.connections[ready]
                        self.listeners.remove(ready)
                        traceback.print_exc(file=sys.stderr)

            for failed in xList:
                if failed == self.serversocket:
                    self.close()
                    raise Exception('server socket failed')
                else:
                    if failed not in self.connections:
                        continue
                    client = self.connections[failed]
                    client.client.close()
                    client.handleClose()
                    del self.connections[failed]
                    self.listeners.remove(failed)


class SimpleSSLWebSocketServer(SimpleWebSocketServer):

    def __init__(self, host, port, websocketclass, certfile,
                 keyfile, version=ssl.PROTOCOL_TLSv1, selectInterval=0.1):

        SimpleWebSocketServer.__init__(self, host, port,
                                       websocketclass, selectInterval)

        self.context = ssl.SSLContext(version)
        self.context.load_cert_chain(certfile, keyfile)

    def close(self):
        super(SimpleSSLWebSocketServer, self).close()

    def _decorateSocket(self, sock):
        sslsock = self.context.wrap_socket(sock, server_side=True)
        return sslsock

    def _constructWebSocket(self, sock, address):
        ws = self.websocketclass(self, sock, address)
        ws.usingssl = True
        return ws

    def serveforever(self):
        super(SimpleSSLWebSocketServer, self).serveforever()
=======
'''
The MIT License (MIT)
Copyright (c) 2013 Dave P.
'''
import sys
VER = sys.version_info[0]
if VER >= 3:
    import socketserver
    from http.server import BaseHTTPRequestHandler
    from io import StringIO, BytesIO
else:
    import SocketServer
    from BaseHTTPServer import BaseHTTPRequestHandler
    from StringIO import StringIO

import hashlib
import base64
import socket
import struct
import ssl
import errno
import codecs
import traceback
from collections import deque
from select import select

__all__ = ['WebSocket',
            'SimpleWebSocketServer',
            'SimpleSSLWebSocketServer']


def _check_unicode(val):
    if VER >= 3:
        return isinstance(val, str)
    else:
        return isinstance(val, unicode)


class HTTPRequest(BaseHTTPRequestHandler):
   def __init__(self, request_text):
      if VER >= 3:
          self.rfile = BytesIO(request_text)
      else:
          self.rfile = StringIO(request_text)
      self.raw_requestline = self.rfile.readline()
      self.error_code = self.error_message = None
      self.parse_request()

_VALID_STATUS_CODES = [1000, 1001, 1002, 1003, 1007, 1008,
                        1009, 1010, 1011, 3000, 3999, 4000, 4999]

HANDSHAKE_STR = (
   "HTTP/1.1 101 Switching Protocols\r\n"
   "Upgrade: WebSocket\r\n"
   "Connection: Upgrade\r\n"
   "Sec-WebSocket-Accept: %(acceptstr)s\r\n\r\n"
)

GUID_STR = '258EAFA5-E914-47DA-95CA-C5AB0DC85B11'

STREAM = 0x0
TEXT = 0x1
BINARY = 0x2
CLOSE = 0x8
PING = 0x9
PONG = 0xA

HEADERB1 = 1
HEADERB2 = 3
LENGTHSHORT = 4
LENGTHLONG = 5
MASK = 6
PAYLOAD = 7

MAXHEADER = 65536
MAXPAYLOAD = 33554432

class WebSocket(object):

   def __init__(self, server, sock, address):
      self.server = server
      self.client = sock
      self.address = address

      self.handshaked = False
      self.headerbuffer = bytearray()
      self.headertoread = 2048

      self.fin = 0
      self.data = bytearray()
      self.opcode = 0
      self.hasmask = 0
      self.maskarray = None
      self.length = 0
      self.lengtharray = None
      self.index = 0
      self.request = None
      self.usingssl = False

      self.frag_start = False
      self.frag_type = BINARY
      self.frag_buffer = None
      self.frag_decoder = codecs.getincrementaldecoder('utf-8')(errors='strict')
      self.closed = False
      self.sendq = deque()

      self.state = HEADERB1

      # restrict the size of header and payload for security reasons
      self.maxheader = MAXHEADER
      self.maxpayload = MAXPAYLOAD

   def handleMessage(self):
      """
          Called when websocket frame is received.
          To access the frame data call self.data.

          If the frame is Text then self.data is a unicode object.
          If the frame is Binary then self.data is a bytearray object.
      """
      pass

   def handleConnected(self):
      """
          Called when a websocket client connects to the server.
      """
      pass

   def handleClose(self):
      """
          Called when a websocket server gets a Close frame from a client.
      """
      pass

   def _handlePacket(self):
      if self.opcode == CLOSE:
         pass
      elif self.opcode == STREAM:
         pass
      elif self.opcode == TEXT:
         pass
      elif self.opcode == BINARY:
         pass
      elif self.opcode == PONG or self.opcode == PING:
         if len(self.data) > 125:
            raise Exception('control frame length can not be > 125')
      else:
          # unknown or reserved opcode so just close
         raise Exception('unknown opcode')

      if self.opcode == CLOSE:
         status = 1000
         reason = u''
         length = len(self.data)

         if length == 0:
            pass
         elif length >= 2:
            status = struct.unpack_from('!H', self.data[:2])[0]
            reason = self.data[2:]

            if status not in _VALID_STATUS_CODES:
                status = 1002

            if len(reason) > 0:
                try:
                    reason = reason.decode('utf8', errors='strict')
                except:
                    status = 1002
         else:
            status = 1002

         self.close(status, reason)
         return

      elif self.fin == 0:
          if self.opcode != STREAM:
              if self.opcode == PING or self.opcode == PONG:
                  raise Exception('control messages can not be fragmented')

              self.frag_type = self.opcode
              self.frag_start = True
              self.frag_decoder.reset()

              if self.frag_type == TEXT:
                  self.frag_buffer = []
                  utf_str = self.frag_decoder.decode(self.data, final = False)
                  if utf_str:
                      self.frag_buffer.append(utf_str)
              else:
                  self.frag_buffer = bytearray()
                  self.frag_buffer.extend(self.data)

          else:
              if self.frag_start is False:
                  raise Exception('fragmentation protocol error')

              if self.frag_type == TEXT:
                  utf_str = self.frag_decoder.decode(self.data, final = False)
                  if utf_str:
                      self.frag_buffer.append(utf_str)
              else:
                  self.frag_buffer.extend(self.data)

      else:
          if self.opcode == STREAM:
              if self.frag_start is False:
                  raise Exception('fragmentation protocol error')

              if self.frag_type == TEXT:
                  utf_str = self.frag_decoder.decode(self.data, final = True)
                  self.frag_buffer.append(utf_str)
                  self.data = u''.join(self.frag_buffer)
              else:
                  self.frag_buffer.extend(self.data)
                  self.data = self.frag_buffer

              self.handleMessage()

              self.frag_decoder.reset()
              self.frag_type = BINARY
              self.frag_start = False
              self.frag_buffer = None

          elif self.opcode == PING:
              self._sendMessage(False, PONG, self.data)

          elif self.opcode == PONG:
              pass

          else:
              if self.frag_start is True:
                  raise Exception('fragmentation protocol error')

              if self.opcode == TEXT:
                  try:
                      self.data = self.data.decode('utf8', errors='strict')
                  except Exception:
                      # this may not be a utf8 string, so return it as is
                      # this fixes https://github.com/Ulauncher/Ulauncher/issues/294
                      pass

              self.handleMessage()


   def _handleData(self):
      # do the HTTP header and handshake
      if self.handshaked is False:

         data = self.client.recv(self.headertoread)
         if not data:
            raise Exception('remote socket closed')

         else:
            # accumulate
            self.headerbuffer.extend(data)

            if len(self.headerbuffer) >= self.maxheader:
               raise Exception('header exceeded allowable size')

            # indicates end of HTTP header
            if b'\r\n\r\n' in self.headerbuffer:
               self.request = HTTPRequest(self.headerbuffer)

               # handshake rfc 6455
               try:
                  key = self.request.headers['Sec-WebSocket-Key']
                  k = key.encode('ascii') + GUID_STR.encode('ascii')
                  k_s = base64.b64encode(hashlib.sha1(k).digest()).decode('ascii')
                  hStr = HANDSHAKE_STR % {'acceptstr': k_s}
                  self.sendq.append((BINARY, hStr.encode('ascii')))
                  self.handshaked = True
                  self.handleConnected()
               except Exception as e:
                  raise Exception('handshake failed: %s', str(e))

      # else do normal data
      else:
         data = self.client.recv(16384)
         if not data:
            raise Exception("remote socket closed")

         if VER >= 3:
             for d in data:
                 self._parseMessage(d)
         else:
             for d in data:
                 self._parseMessage(ord(d))

   def close(self, status = 1000, reason = u''):
       """
          Send Close frame to the client. The underlying socket is only closed
          when the client acknowledges the Close frame.

          status is the closing identifier.
          reason is the reason for the close.
        """
       try:
          if self.closed is False:
            close_msg = bytearray()
            close_msg.extend(struct.pack("!H", status))
            if _check_unicode(reason):
                close_msg.extend(reason.encode('utf-8'))
            else:
                close_msg.extend(reason)

            self._sendMessage(False, CLOSE, close_msg)

       finally:
            self.closed = True


   def _sendBuffer(self, buff, send_all = False):
      size = len(buff)
      tosend = size
      already_sent = 0

      while tosend > 0:
         try:
            # i should be able to send a bytearray
            sent = self.client.send(buff[already_sent:])
            if sent == 0:
               raise RuntimeError('socket connection broken')

            already_sent += sent
            tosend -= sent

         except socket.error as e:
            # if we have full buffers then wait for them to drain and try again
            if e.errno in [errno.EAGAIN, errno.EWOULDBLOCK]:
               if send_all:
                   continue
               return buff[already_sent:]
            else:
               raise e

      return None

   def sendFragmentStart(self, data):
      """
          Send the start of a data fragment stream to a websocket client.
          Subsequent data should be sent using sendFragment().
          A fragment stream is completed when sendFragmentEnd() is called.

          If data is a unicode object then the frame is sent as Text.
          If the data is a bytearray object then the frame is sent as Binary.
      """
      opcode = BINARY
      if _check_unicode(data):
         opcode = TEXT
      self._sendMessage(True, opcode, data)

   def sendFragment(self, data):
      """
          see sendFragmentStart()

          If data is a unicode object then the frame is sent as Text.
          If the data is a bytearray object then the frame is sent as Binary.
      """
      self._sendMessage(True, STREAM, data)

   def sendFragmentEnd(self, data):
      """
          see sendFragmentEnd()

          If data is a unicode object then the frame is sent as Text.
          If the data is a bytearray object then the frame is sent as Binary.
      """
      self._sendMessage(False, STREAM, data)

   def sendMessage(self, data):
      """
          Send websocket data frame to the client.

          If data is a unicode object then the frame is sent as Text.
          If the data is a bytearray object then the frame is sent as Binary.
      """
      opcode = BINARY
      if _check_unicode(data):
         opcode = TEXT
      self._sendMessage(False, opcode, data)


   def _sendMessage(self, fin, opcode, data):

        payload = bytearray()

        b1 = 0
        b2 = 0
        if fin is False:
           b1 |= 0x80
        b1 |= opcode

        if _check_unicode(data):
           data = data.encode('utf-8')

        length = len(data)
        payload.append(b1)

        if length <= 125:
           b2 |= length
           payload.append(b2)

        elif length >= 126 and length <= 65535:
           b2 |= 126
           payload.append(b2)
           payload.extend(struct.pack("!H", length))

        else:
           b2 |= 127
           payload.append(b2)
           payload.extend(struct.pack("!Q", length))

        if length > 0:
           payload.extend(data)

        self.sendq.append((opcode, payload))


   def _parseMessage(self, byte):
      # read in the header
      if self.state == HEADERB1:

         self.fin = byte & 0x80
         self.opcode = byte & 0x0F
         self.state = HEADERB2

         self.index = 0
         self.length = 0
         self.lengtharray = bytearray()
         self.data = bytearray()

         rsv = byte & 0x70
         if rsv != 0:
            raise Exception('RSV bit must be 0')

      elif self.state == HEADERB2:
         mask = byte & 0x80
         length = byte & 0x7F

         if self.opcode == PING and length > 125:
             raise Exception('ping packet is too large')

         if mask == 128:
            self.hasmask = True
         else:
            self.hasmask = False

         if length <= 125:
            self.length = length

            # if we have a mask we must read it
            if self.hasmask is True:
               self.maskarray = bytearray()
               self.state = MASK
            else:
               # if there is no mask and no payload we are done
               if self.length <= 0:
                  try:
                     self._handlePacket()
                  except Exception as e:
                     traceback.print_exc(file=sys.stderr)
                  finally:
                     self.state = self.HEADERB1
                     self.data = bytearray()

               # we have no mask and some payload
               else:
                  #self.index = 0
                  self.data = bytearray()
                  self.state = PAYLOAD

         elif length == 126:
            self.lengtharray = bytearray()
            self.state = LENGTHSHORT

         elif length == 127:
            self.lengtharray = bytearray()
            self.state = LENGTHLONG


      elif self.state == LENGTHSHORT:
         self.lengtharray.append(byte)

         if len(self.lengtharray) > 2:
            raise Exception('short length exceeded allowable size')

         if len(self.lengtharray) == 2:
            self.length = struct.unpack_from('!H', self.lengtharray)[0]

            if self.hasmask is True:
               self.maskarray = bytearray()
               self.state = MASK
            else:
               # if there is no mask and no payload we are done
               if self.length <= 0:
                  try:
                     self._handlePacket()
                  except Exception as e:
                     traceback.print_exc(file=sys.stderr)
                  finally:
                     self.state = HEADERB1
                     self.data = bytearray()

               # we have no mask and some payload
               else:
                  #self.index = 0
                  self.data = bytearray()
                  self.state = PAYLOAD

      elif self.state == LENGTHLONG:

         self.lengtharray.append(byte)

         if len(self.lengtharray) > 8:
            raise Exception('long length exceeded allowable size')

         if len(self.lengtharray) == 8:
            self.length = struct.unpack_from('!Q', self.lengtharray)[0]

            if self.hasmask is True:
               self.maskarray = bytearray()
               self.state = MASK
            else:
               # if there is no mask and no payload we are done
               if self.length <= 0:
                  try:
                     self._handlePacket()
                  except Exception as e:
                     traceback.print_exc(file=sys.stderr)
                  finally:
                     self.state = HEADERB1
                     self.data = bytearray()

               # we have no mask and some payload
               else:
                  #self.index = 0
                  self.data = bytearray()
                  self.state = PAYLOAD

      # MASK STATE
      elif self.state == MASK:
         self.maskarray.append(byte)

         if len(self.maskarray) > 4:
            raise Exception('mask exceeded allowable size')

         if len(self.maskarray) == 4:
            # if there is no mask and no payload we are done
            if self.length <= 0:
               try:
                  self._handlePacket()
               except Exception as e:
                  traceback.print_exc(file=sys.stderr)
               finally:
                  self.state = HEADERB1
                  self.data = bytearray()

            # we have no mask and some payload
            else:
               #self.index = 0
               self.data = bytearray()
               self.state = PAYLOAD

      # PAYLOAD STATE
      elif self.state == PAYLOAD:
         if self.hasmask is True:
            self.data.append( byte ^ self.maskarray[self.index % 4] )
         else:
            self.data.append( byte )

         # if length exceeds allowable size then we except and remove the connection
         if len(self.data) >= self.maxpayload:
            raise Exception('payload exceeded allowable size')

         # check if we have processed length bytes; if so we are done
         if (self.index+1) == self.length:
            try:
               self._handlePacket()
            except Exception as e:
               traceback.print_exc(file=sys.stderr)
            finally:
               #self.index = 0
               self.state = HEADERB1
               self.data = bytearray()
         else:
            self.index += 1


class SimpleWebSocketServer(object):
   def __init__(self, host, port, websocketclass, selectInterval = 0.1):
      self.websocketclass = websocketclass
      self.serversocket = socket.socket(socket.AF_INET, socket.SOCK_STREAM)
      self.serversocket.setsockopt(socket.SOL_SOCKET, socket.SO_REUSEADDR, 1)
      self.serversocket.bind((host, port))
      self.serversocket.listen(5)
      self.selectInterval = selectInterval
      self.connections = {}
      self.listeners = [self.serversocket]

   def _decorateSocket(self, sock):
      return sock

   def _constructWebSocket(self, sock, address):
      return self.websocketclass(self, sock, address)

   def close(self):
      self.serversocket.close()

      for desc, conn in self.connections.items():
         conn.close()
         conn.handleClose()


   def serveforever(self):
      while True:
         writers = []
         for fileno in self.listeners:
            if fileno == self.serversocket:
               continue
            client = self.connections[fileno]
            if client.sendq:
               writers.append(fileno)

         if self.selectInterval:
            rList, wList, xList = select(self.listeners, writers, self.listeners, self.selectInterval)
         else:
            rList, wList, xList = select(self.listeners, writers, self.listeners)

         for ready in wList:
            client = self.connections[ready]
            try:
               while client.sendq:
                  opcode, payload = client.sendq.popleft()
                  remaining = client._sendBuffer(payload)
                  if remaining is not None:
                      client.sendq.appendleft((opcode, remaining))
                      break
                  else:
                      if opcode == CLOSE:
                         raise Exception('received client close')

            except Exception as n:
               client.client.close()
               client.handleClose()
               del self.connections[ready]
               self.listeners.remove(ready)

         for ready in rList:
            if ready == self.serversocket:
               try:
                  sock, address = self.serversocket.accept()
                  newsock = self._decorateSocket(sock)
                  newsock.setblocking(0)
                  fileno = newsock.fileno()
                  self.connections[fileno] = self._constructWebSocket(newsock, address)
                  self.listeners.append(fileno)
               except Exception as n:
                  if sock is not None:
                     sock.close()
            else:
               if ready not in self.connections:
                   continue
               client = self.connections[ready]
               try:
                  client._handleData()
               except Exception as n:
                  client.client.close()
                  client.handleClose()
                  del self.connections[ready]
                  self.listeners.remove(ready)
                  traceback.print_exc(file=sys.stderr)

         for failed in xList:
            if failed == self.serversocket:
               self.close()
               raise Exception('server socket failed')
            else:
               if failed not in self.connections:
                  continue
               client = self.connections[failed]
               client.client.close()
               client.handleClose()
               del self.connections[failed]
               self.listeners.remove(failed)


class SimpleSSLWebSocketServer(SimpleWebSocketServer):

   def __init__(self, host, port, websocketclass, certfile,
                keyfile, version = ssl.PROTOCOL_TLSv1, selectInterval = 0.1):

      SimpleWebSocketServer.__init__(self, host, port,
                                        websocketclass, selectInterval)

      self.context = ssl.SSLContext(version)
      self.context.load_cert_chain(certfile, keyfile)

   def close(self):
      super(SimpleSSLWebSocketServer, self).close()

   def _decorateSocket(self, sock):
      sslsock = self.context.wrap_socket(sock, server_side=True)
      return sslsock

   def _constructWebSocket(self, sock, address):
      ws = self.websocketclass(self, sock, address)
      ws.usingssl = True
      return ws

   def serveforever(self):
      super(SimpleSSLWebSocketServer, self).serveforever()
>>>>>>> 06ce706e
<|MERGE_RESOLUTION|>--- conflicted
+++ resolved
@@ -1,11 +1,17 @@
-<<<<<<< HEAD
 '''
 The MIT License (MIT)
 Copyright (c) 2013 Dave P.
 '''
 import sys
-from http.server import BaseHTTPRequestHandler
-from io import BytesIO
+VER = sys.version_info[0]
+if VER >= 3:
+    import socketserver
+    from http.server import BaseHTTPRequestHandler
+    from io import StringIO, BytesIO
+else:
+    import socketserver
+    from http.server import BaseHTTPRequestHandler
+    from io import StringIO
 
 import hashlib
 import base64
@@ -24,12 +30,18 @@
 
 
 def _check_unicode(val):
-    return isinstance(val, str)
+    if VER >= 3:
+        return isinstance(val, str)
+    else:
+        return isinstance(val, str)
 
 
 class HTTPRequest(BaseHTTPRequestHandler):
     def __init__(self, request_text):
-        self.rfile = BytesIO(request_text)
+        if VER >= 3:
+            self.rfile = BytesIO(request_text)
+        else:
+            self.rfile = StringIO(request_text)
         self.raw_requestline = self.rfile.readline()
         self.error_code = self.error_message = None
         self.parse_request()
@@ -39,10 +51,10 @@
                        1009, 1010, 1011, 3000, 3999, 4000, 4999]
 
 HANDSHAKE_STR = (
-    "HTTP/1.1 101 Switching Protocols\r\n"
-    "Upgrade: WebSocket\r\n"
-    "Connection: Upgrade\r\n"
-    "Sec-WebSocket-Accept: %(acceptstr)s\r\n\r\n"
+   "HTTP/1.1 101 Switching Protocols\r\n"
+   "Upgrade: WebSocket\r\n"
+   "Connection: Upgrade\r\n"
+   "Sec-WebSocket-Accept: %(acceptstr)s\r\n\r\n"
 )
 
 GUID_STR = '258EAFA5-E914-47DA-95CA-C5AB0DC85B11'
@@ -65,7 +77,7 @@
 MAXPAYLOAD = 33554432
 
 
-class WebSocket:
+class WebSocket(object):
 
     def __init__(self, server, sock, address):
         self.server = server
@@ -102,23 +114,23 @@
 
     def handleMessage(self):
         """
-        Called when websocket frame is received.
-        To access the frame data call self.data.
-
-        If the frame is Text then self.data is a unicode object.
-        If the frame is Binary then self.data is a bytearray object.
+            Called when websocket frame is received.
+            To access the frame data call self.data.
+
+            If the frame is Text then self.data is a unicode object.
+            If the frame is Binary then self.data is a bytearray object.
         """
         pass
 
     def handleConnected(self):
         """
-        Called when a websocket client connects to the server.
+            Called when a websocket client connects to the server.
         """
         pass
 
     def handleClose(self):
         """
-        Called when a websocket server gets a Close frame from a client.
+            Called when a websocket server gets a Close frame from a client.
         """
         pass
 
@@ -155,7 +167,7 @@
                 if len(reason) > 0:
                     try:
                         reason = reason.decode('utf8', errors='strict')
-                    except:
+                    except Exception:
                         status = 1002
             else:
                 status = 1002
@@ -174,7 +186,7 @@
 
                 if self.frag_type == TEXT:
                     self.frag_buffer = []
-                    utf_str = self.frag_decoder.decode(self.data, final=False)
+                    utf_str = self.frag_decoder.decode(self.data, final = False)
                     if utf_str:
                         self.frag_buffer.append(utf_str)
                 else:
@@ -186,7 +198,7 @@
                     raise Exception('fragmentation protocol error')
 
                 if self.frag_type == TEXT:
-                    utf_str = self.frag_decoder.decode(self.data, final=False)
+                    utf_str = self.frag_decoder.decode(self.data, final = False)
                     if utf_str:
                         self.frag_buffer.append(utf_str)
                 else:
@@ -221,6 +233,14 @@
             else:
                 if self.frag_start is True:
                     raise Exception('fragmentation protocol error')
+
+                if self.opcode == TEXT:
+                    try:
+                        self.data = self.data.decode('utf8', errors='strict')
+                    except Exception:
+                        # this may not be a utf8 string, so return it as is
+                        # this fixes https://github.com/Ulauncher/Ulauncher/issues/294
+                        pass
 
                 self.handleMessage()
 
@@ -261,17 +281,21 @@
             if not data:
                 raise Exception("remote socket closed")
 
-            for d in data:
-                self._parseMessage(d)
+            if VER >= 3:
+                for d in data:
+                    self._parseMessage(d)
+            else:
+                for d in data:
+                    self._parseMessage(ord(d))
 
     def close(self, status=1000, reason=''):
         """
-        Send Close frame to the client. The underlying socket is only closed
-        when the client acknowledges the Close frame.
-
-        status is the closing identifier.
-        reason is the reason for the close.
-        """
+           Send Close frame to the client. The underlying socket is only closed
+           when the client acknowledges the Close frame.
+
+           status is the closing identifier.
+           reason is the reason for the close.
+         """
         try:
             if self.closed is False:
                 close_msg = bytearray()
@@ -314,12 +338,12 @@
 
     def sendFragmentStart(self, data):
         """
-        Send the start of a data fragment stream to a websocket client.
-        Subsequent data should be sent using sendFragment().
-        A fragment stream is completed when sendFragmentEnd() is called.
-
-        If data is a unicode object then the frame is sent as Text.
-        If the data is a bytearray object then the frame is sent as Binary.
+            Send the start of a data fragment stream to a websocket client.
+            Subsequent data should be sent using sendFragment().
+            A fragment stream is completed when sendFragmentEnd() is called.
+
+            If data is a unicode object then the frame is sent as Text.
+            If the data is a bytearray object then the frame is sent as Binary.
         """
         opcode = BINARY
         if _check_unicode(data):
@@ -328,28 +352,28 @@
 
     def sendFragment(self, data):
         """
-        see sendFragmentStart()
-
-        If data is a unicode object then the frame is sent as Text.
-        If the data is a bytearray object then the frame is sent as Binary.
+            see sendFragmentStart()
+
+            If data is a unicode object then the frame is sent as Text.
+            If the data is a bytearray object then the frame is sent as Binary.
         """
         self._sendMessage(True, STREAM, data)
 
     def sendFragmentEnd(self, data):
         """
-        see sendFragmentEnd()
-
-        If data is a unicode object then the frame is sent as Text.
-        If the data is a bytearray object then the frame is sent as Binary.
+            see sendFragmentEnd()
+
+            If data is a unicode object then the frame is sent as Text.
+            If the data is a bytearray object then the frame is sent as Binary.
         """
         self._sendMessage(False, STREAM, data)
 
     def sendMessage(self, data):
         """
-        Send websocket data frame to the client.
-
-        If data is a unicode object then the frame is sent as Text.
-        If the data is a bytearray object then the frame is sent as Binary.
+            Send websocket data frame to the client.
+
+            If data is a unicode object then the frame is sent as Text.
+            If the data is a bytearray object then the frame is sent as Binary.
         """
         opcode = BINARY
         if _check_unicode(data):
@@ -432,10 +456,10 @@
                     if self.length <= 0:
                         try:
                             self._handlePacket()
-                        except Exception:
+                        except Exception as e:
                             traceback.print_exc(file=sys.stderr)
                         finally:
-                            self.state = HEADERB1
+                            self.state = self.HEADERB1
                             self.data = bytearray()
 
                     # we have no mask and some payload
@@ -469,7 +493,7 @@
                     if self.length <= 0:
                         try:
                             self._handlePacket()
-                        except Exception:
+                        except Exception as e:
                             traceback.print_exc(file=sys.stderr)
                         finally:
                             self.state = HEADERB1
@@ -499,7 +523,7 @@
                     if self.length <= 0:
                         try:
                             self._handlePacket()
-                        except Exception:
+                        except Exception as e:
                             traceback.print_exc(file=sys.stderr)
                         finally:
                             self.state = HEADERB1
@@ -523,7 +547,7 @@
                 if self.length <= 0:
                     try:
                         self._handlePacket()
-                    except Exception:
+                    except Exception as e:
                         traceback.print_exc(file=sys.stderr)
                     finally:
                         self.state = HEADERB1
@@ -547,7 +571,7 @@
                 raise Exception('payload exceeded allowable size')
 
             # check if we have processed length bytes; if so we are done
-            if (self.index + 1) == self.length:
+            if (self.index+1) == self.length:
                 try:
                     self._handlePacket()
                 except Exception:
@@ -560,7 +584,7 @@
                 self.index += 1
 
 
-class SimpleWebSocketServer:
+class SimpleWebSocketServer(object):
     def __init__(self, host, port, websocketclass, selectInterval=0.1):
         self.websocketclass = websocketclass
         self.serversocket = socket.socket(socket.AF_INET, socket.SOCK_STREAM)
@@ -580,7 +604,7 @@
     def close(self):
         self.serversocket.close()
 
-        for _, conn in self.connections.items():
+        for desc, conn in list(self.connections.items()):
             conn.close()
             conn.handleClose()
 
@@ -662,8 +686,7 @@
     def __init__(self, host, port, websocketclass, certfile,
                  keyfile, version=ssl.PROTOCOL_TLSv1, selectInterval=0.1):
 
-        SimpleWebSocketServer.__init__(self, host, port,
-                                       websocketclass, selectInterval)
+        SimpleWebSocketServer.__init__(self, host, port, websocketclass, selectInterval)
 
         self.context = ssl.SSLContext(version)
         self.context.load_cert_chain(certfile, keyfile)
@@ -681,718 +704,4 @@
         return ws
 
     def serveforever(self):
-        super(SimpleSSLWebSocketServer, self).serveforever()
-=======
-'''
-The MIT License (MIT)
-Copyright (c) 2013 Dave P.
-'''
-import sys
-VER = sys.version_info[0]
-if VER >= 3:
-    import socketserver
-    from http.server import BaseHTTPRequestHandler
-    from io import StringIO, BytesIO
-else:
-    import SocketServer
-    from BaseHTTPServer import BaseHTTPRequestHandler
-    from StringIO import StringIO
-
-import hashlib
-import base64
-import socket
-import struct
-import ssl
-import errno
-import codecs
-import traceback
-from collections import deque
-from select import select
-
-__all__ = ['WebSocket',
-            'SimpleWebSocketServer',
-            'SimpleSSLWebSocketServer']
-
-
-def _check_unicode(val):
-    if VER >= 3:
-        return isinstance(val, str)
-    else:
-        return isinstance(val, unicode)
-
-
-class HTTPRequest(BaseHTTPRequestHandler):
-   def __init__(self, request_text):
-      if VER >= 3:
-          self.rfile = BytesIO(request_text)
-      else:
-          self.rfile = StringIO(request_text)
-      self.raw_requestline = self.rfile.readline()
-      self.error_code = self.error_message = None
-      self.parse_request()
-
-_VALID_STATUS_CODES = [1000, 1001, 1002, 1003, 1007, 1008,
-                        1009, 1010, 1011, 3000, 3999, 4000, 4999]
-
-HANDSHAKE_STR = (
-   "HTTP/1.1 101 Switching Protocols\r\n"
-   "Upgrade: WebSocket\r\n"
-   "Connection: Upgrade\r\n"
-   "Sec-WebSocket-Accept: %(acceptstr)s\r\n\r\n"
-)
-
-GUID_STR = '258EAFA5-E914-47DA-95CA-C5AB0DC85B11'
-
-STREAM = 0x0
-TEXT = 0x1
-BINARY = 0x2
-CLOSE = 0x8
-PING = 0x9
-PONG = 0xA
-
-HEADERB1 = 1
-HEADERB2 = 3
-LENGTHSHORT = 4
-LENGTHLONG = 5
-MASK = 6
-PAYLOAD = 7
-
-MAXHEADER = 65536
-MAXPAYLOAD = 33554432
-
-class WebSocket(object):
-
-   def __init__(self, server, sock, address):
-      self.server = server
-      self.client = sock
-      self.address = address
-
-      self.handshaked = False
-      self.headerbuffer = bytearray()
-      self.headertoread = 2048
-
-      self.fin = 0
-      self.data = bytearray()
-      self.opcode = 0
-      self.hasmask = 0
-      self.maskarray = None
-      self.length = 0
-      self.lengtharray = None
-      self.index = 0
-      self.request = None
-      self.usingssl = False
-
-      self.frag_start = False
-      self.frag_type = BINARY
-      self.frag_buffer = None
-      self.frag_decoder = codecs.getincrementaldecoder('utf-8')(errors='strict')
-      self.closed = False
-      self.sendq = deque()
-
-      self.state = HEADERB1
-
-      # restrict the size of header and payload for security reasons
-      self.maxheader = MAXHEADER
-      self.maxpayload = MAXPAYLOAD
-
-   def handleMessage(self):
-      """
-          Called when websocket frame is received.
-          To access the frame data call self.data.
-
-          If the frame is Text then self.data is a unicode object.
-          If the frame is Binary then self.data is a bytearray object.
-      """
-      pass
-
-   def handleConnected(self):
-      """
-          Called when a websocket client connects to the server.
-      """
-      pass
-
-   def handleClose(self):
-      """
-          Called when a websocket server gets a Close frame from a client.
-      """
-      pass
-
-   def _handlePacket(self):
-      if self.opcode == CLOSE:
-         pass
-      elif self.opcode == STREAM:
-         pass
-      elif self.opcode == TEXT:
-         pass
-      elif self.opcode == BINARY:
-         pass
-      elif self.opcode == PONG or self.opcode == PING:
-         if len(self.data) > 125:
-            raise Exception('control frame length can not be > 125')
-      else:
-          # unknown or reserved opcode so just close
-         raise Exception('unknown opcode')
-
-      if self.opcode == CLOSE:
-         status = 1000
-         reason = u''
-         length = len(self.data)
-
-         if length == 0:
-            pass
-         elif length >= 2:
-            status = struct.unpack_from('!H', self.data[:2])[0]
-            reason = self.data[2:]
-
-            if status not in _VALID_STATUS_CODES:
-                status = 1002
-
-            if len(reason) > 0:
-                try:
-                    reason = reason.decode('utf8', errors='strict')
-                except:
-                    status = 1002
-         else:
-            status = 1002
-
-         self.close(status, reason)
-         return
-
-      elif self.fin == 0:
-          if self.opcode != STREAM:
-              if self.opcode == PING or self.opcode == PONG:
-                  raise Exception('control messages can not be fragmented')
-
-              self.frag_type = self.opcode
-              self.frag_start = True
-              self.frag_decoder.reset()
-
-              if self.frag_type == TEXT:
-                  self.frag_buffer = []
-                  utf_str = self.frag_decoder.decode(self.data, final = False)
-                  if utf_str:
-                      self.frag_buffer.append(utf_str)
-              else:
-                  self.frag_buffer = bytearray()
-                  self.frag_buffer.extend(self.data)
-
-          else:
-              if self.frag_start is False:
-                  raise Exception('fragmentation protocol error')
-
-              if self.frag_type == TEXT:
-                  utf_str = self.frag_decoder.decode(self.data, final = False)
-                  if utf_str:
-                      self.frag_buffer.append(utf_str)
-              else:
-                  self.frag_buffer.extend(self.data)
-
-      else:
-          if self.opcode == STREAM:
-              if self.frag_start is False:
-                  raise Exception('fragmentation protocol error')
-
-              if self.frag_type == TEXT:
-                  utf_str = self.frag_decoder.decode(self.data, final = True)
-                  self.frag_buffer.append(utf_str)
-                  self.data = u''.join(self.frag_buffer)
-              else:
-                  self.frag_buffer.extend(self.data)
-                  self.data = self.frag_buffer
-
-              self.handleMessage()
-
-              self.frag_decoder.reset()
-              self.frag_type = BINARY
-              self.frag_start = False
-              self.frag_buffer = None
-
-          elif self.opcode == PING:
-              self._sendMessage(False, PONG, self.data)
-
-          elif self.opcode == PONG:
-              pass
-
-          else:
-              if self.frag_start is True:
-                  raise Exception('fragmentation protocol error')
-
-              if self.opcode == TEXT:
-                  try:
-                      self.data = self.data.decode('utf8', errors='strict')
-                  except Exception:
-                      # this may not be a utf8 string, so return it as is
-                      # this fixes https://github.com/Ulauncher/Ulauncher/issues/294
-                      pass
-
-              self.handleMessage()
-
-
-   def _handleData(self):
-      # do the HTTP header and handshake
-      if self.handshaked is False:
-
-         data = self.client.recv(self.headertoread)
-         if not data:
-            raise Exception('remote socket closed')
-
-         else:
-            # accumulate
-            self.headerbuffer.extend(data)
-
-            if len(self.headerbuffer) >= self.maxheader:
-               raise Exception('header exceeded allowable size')
-
-            # indicates end of HTTP header
-            if b'\r\n\r\n' in self.headerbuffer:
-               self.request = HTTPRequest(self.headerbuffer)
-
-               # handshake rfc 6455
-               try:
-                  key = self.request.headers['Sec-WebSocket-Key']
-                  k = key.encode('ascii') + GUID_STR.encode('ascii')
-                  k_s = base64.b64encode(hashlib.sha1(k).digest()).decode('ascii')
-                  hStr = HANDSHAKE_STR % {'acceptstr': k_s}
-                  self.sendq.append((BINARY, hStr.encode('ascii')))
-                  self.handshaked = True
-                  self.handleConnected()
-               except Exception as e:
-                  raise Exception('handshake failed: %s', str(e))
-
-      # else do normal data
-      else:
-         data = self.client.recv(16384)
-         if not data:
-            raise Exception("remote socket closed")
-
-         if VER >= 3:
-             for d in data:
-                 self._parseMessage(d)
-         else:
-             for d in data:
-                 self._parseMessage(ord(d))
-
-   def close(self, status = 1000, reason = u''):
-       """
-          Send Close frame to the client. The underlying socket is only closed
-          when the client acknowledges the Close frame.
-
-          status is the closing identifier.
-          reason is the reason for the close.
-        """
-       try:
-          if self.closed is False:
-            close_msg = bytearray()
-            close_msg.extend(struct.pack("!H", status))
-            if _check_unicode(reason):
-                close_msg.extend(reason.encode('utf-8'))
-            else:
-                close_msg.extend(reason)
-
-            self._sendMessage(False, CLOSE, close_msg)
-
-       finally:
-            self.closed = True
-
-
-   def _sendBuffer(self, buff, send_all = False):
-      size = len(buff)
-      tosend = size
-      already_sent = 0
-
-      while tosend > 0:
-         try:
-            # i should be able to send a bytearray
-            sent = self.client.send(buff[already_sent:])
-            if sent == 0:
-               raise RuntimeError('socket connection broken')
-
-            already_sent += sent
-            tosend -= sent
-
-         except socket.error as e:
-            # if we have full buffers then wait for them to drain and try again
-            if e.errno in [errno.EAGAIN, errno.EWOULDBLOCK]:
-               if send_all:
-                   continue
-               return buff[already_sent:]
-            else:
-               raise e
-
-      return None
-
-   def sendFragmentStart(self, data):
-      """
-          Send the start of a data fragment stream to a websocket client.
-          Subsequent data should be sent using sendFragment().
-          A fragment stream is completed when sendFragmentEnd() is called.
-
-          If data is a unicode object then the frame is sent as Text.
-          If the data is a bytearray object then the frame is sent as Binary.
-      """
-      opcode = BINARY
-      if _check_unicode(data):
-         opcode = TEXT
-      self._sendMessage(True, opcode, data)
-
-   def sendFragment(self, data):
-      """
-          see sendFragmentStart()
-
-          If data is a unicode object then the frame is sent as Text.
-          If the data is a bytearray object then the frame is sent as Binary.
-      """
-      self._sendMessage(True, STREAM, data)
-
-   def sendFragmentEnd(self, data):
-      """
-          see sendFragmentEnd()
-
-          If data is a unicode object then the frame is sent as Text.
-          If the data is a bytearray object then the frame is sent as Binary.
-      """
-      self._sendMessage(False, STREAM, data)
-
-   def sendMessage(self, data):
-      """
-          Send websocket data frame to the client.
-
-          If data is a unicode object then the frame is sent as Text.
-          If the data is a bytearray object then the frame is sent as Binary.
-      """
-      opcode = BINARY
-      if _check_unicode(data):
-         opcode = TEXT
-      self._sendMessage(False, opcode, data)
-
-
-   def _sendMessage(self, fin, opcode, data):
-
-        payload = bytearray()
-
-        b1 = 0
-        b2 = 0
-        if fin is False:
-           b1 |= 0x80
-        b1 |= opcode
-
-        if _check_unicode(data):
-           data = data.encode('utf-8')
-
-        length = len(data)
-        payload.append(b1)
-
-        if length <= 125:
-           b2 |= length
-           payload.append(b2)
-
-        elif length >= 126 and length <= 65535:
-           b2 |= 126
-           payload.append(b2)
-           payload.extend(struct.pack("!H", length))
-
-        else:
-           b2 |= 127
-           payload.append(b2)
-           payload.extend(struct.pack("!Q", length))
-
-        if length > 0:
-           payload.extend(data)
-
-        self.sendq.append((opcode, payload))
-
-
-   def _parseMessage(self, byte):
-      # read in the header
-      if self.state == HEADERB1:
-
-         self.fin = byte & 0x80
-         self.opcode = byte & 0x0F
-         self.state = HEADERB2
-
-         self.index = 0
-         self.length = 0
-         self.lengtharray = bytearray()
-         self.data = bytearray()
-
-         rsv = byte & 0x70
-         if rsv != 0:
-            raise Exception('RSV bit must be 0')
-
-      elif self.state == HEADERB2:
-         mask = byte & 0x80
-         length = byte & 0x7F
-
-         if self.opcode == PING and length > 125:
-             raise Exception('ping packet is too large')
-
-         if mask == 128:
-            self.hasmask = True
-         else:
-            self.hasmask = False
-
-         if length <= 125:
-            self.length = length
-
-            # if we have a mask we must read it
-            if self.hasmask is True:
-               self.maskarray = bytearray()
-               self.state = MASK
-            else:
-               # if there is no mask and no payload we are done
-               if self.length <= 0:
-                  try:
-                     self._handlePacket()
-                  except Exception as e:
-                     traceback.print_exc(file=sys.stderr)
-                  finally:
-                     self.state = self.HEADERB1
-                     self.data = bytearray()
-
-               # we have no mask and some payload
-               else:
-                  #self.index = 0
-                  self.data = bytearray()
-                  self.state = PAYLOAD
-
-         elif length == 126:
-            self.lengtharray = bytearray()
-            self.state = LENGTHSHORT
-
-         elif length == 127:
-            self.lengtharray = bytearray()
-            self.state = LENGTHLONG
-
-
-      elif self.state == LENGTHSHORT:
-         self.lengtharray.append(byte)
-
-         if len(self.lengtharray) > 2:
-            raise Exception('short length exceeded allowable size')
-
-         if len(self.lengtharray) == 2:
-            self.length = struct.unpack_from('!H', self.lengtharray)[0]
-
-            if self.hasmask is True:
-               self.maskarray = bytearray()
-               self.state = MASK
-            else:
-               # if there is no mask and no payload we are done
-               if self.length <= 0:
-                  try:
-                     self._handlePacket()
-                  except Exception as e:
-                     traceback.print_exc(file=sys.stderr)
-                  finally:
-                     self.state = HEADERB1
-                     self.data = bytearray()
-
-               # we have no mask and some payload
-               else:
-                  #self.index = 0
-                  self.data = bytearray()
-                  self.state = PAYLOAD
-
-      elif self.state == LENGTHLONG:
-
-         self.lengtharray.append(byte)
-
-         if len(self.lengtharray) > 8:
-            raise Exception('long length exceeded allowable size')
-
-         if len(self.lengtharray) == 8:
-            self.length = struct.unpack_from('!Q', self.lengtharray)[0]
-
-            if self.hasmask is True:
-               self.maskarray = bytearray()
-               self.state = MASK
-            else:
-               # if there is no mask and no payload we are done
-               if self.length <= 0:
-                  try:
-                     self._handlePacket()
-                  except Exception as e:
-                     traceback.print_exc(file=sys.stderr)
-                  finally:
-                     self.state = HEADERB1
-                     self.data = bytearray()
-
-               # we have no mask and some payload
-               else:
-                  #self.index = 0
-                  self.data = bytearray()
-                  self.state = PAYLOAD
-
-      # MASK STATE
-      elif self.state == MASK:
-         self.maskarray.append(byte)
-
-         if len(self.maskarray) > 4:
-            raise Exception('mask exceeded allowable size')
-
-         if len(self.maskarray) == 4:
-            # if there is no mask and no payload we are done
-            if self.length <= 0:
-               try:
-                  self._handlePacket()
-               except Exception as e:
-                  traceback.print_exc(file=sys.stderr)
-               finally:
-                  self.state = HEADERB1
-                  self.data = bytearray()
-
-            # we have no mask and some payload
-            else:
-               #self.index = 0
-               self.data = bytearray()
-               self.state = PAYLOAD
-
-      # PAYLOAD STATE
-      elif self.state == PAYLOAD:
-         if self.hasmask is True:
-            self.data.append( byte ^ self.maskarray[self.index % 4] )
-         else:
-            self.data.append( byte )
-
-         # if length exceeds allowable size then we except and remove the connection
-         if len(self.data) >= self.maxpayload:
-            raise Exception('payload exceeded allowable size')
-
-         # check if we have processed length bytes; if so we are done
-         if (self.index+1) == self.length:
-            try:
-               self._handlePacket()
-            except Exception as e:
-               traceback.print_exc(file=sys.stderr)
-            finally:
-               #self.index = 0
-               self.state = HEADERB1
-               self.data = bytearray()
-         else:
-            self.index += 1
-
-
-class SimpleWebSocketServer(object):
-   def __init__(self, host, port, websocketclass, selectInterval = 0.1):
-      self.websocketclass = websocketclass
-      self.serversocket = socket.socket(socket.AF_INET, socket.SOCK_STREAM)
-      self.serversocket.setsockopt(socket.SOL_SOCKET, socket.SO_REUSEADDR, 1)
-      self.serversocket.bind((host, port))
-      self.serversocket.listen(5)
-      self.selectInterval = selectInterval
-      self.connections = {}
-      self.listeners = [self.serversocket]
-
-   def _decorateSocket(self, sock):
-      return sock
-
-   def _constructWebSocket(self, sock, address):
-      return self.websocketclass(self, sock, address)
-
-   def close(self):
-      self.serversocket.close()
-
-      for desc, conn in self.connections.items():
-         conn.close()
-         conn.handleClose()
-
-
-   def serveforever(self):
-      while True:
-         writers = []
-         for fileno in self.listeners:
-            if fileno == self.serversocket:
-               continue
-            client = self.connections[fileno]
-            if client.sendq:
-               writers.append(fileno)
-
-         if self.selectInterval:
-            rList, wList, xList = select(self.listeners, writers, self.listeners, self.selectInterval)
-         else:
-            rList, wList, xList = select(self.listeners, writers, self.listeners)
-
-         for ready in wList:
-            client = self.connections[ready]
-            try:
-               while client.sendq:
-                  opcode, payload = client.sendq.popleft()
-                  remaining = client._sendBuffer(payload)
-                  if remaining is not None:
-                      client.sendq.appendleft((opcode, remaining))
-                      break
-                  else:
-                      if opcode == CLOSE:
-                         raise Exception('received client close')
-
-            except Exception as n:
-               client.client.close()
-               client.handleClose()
-               del self.connections[ready]
-               self.listeners.remove(ready)
-
-         for ready in rList:
-            if ready == self.serversocket:
-               try:
-                  sock, address = self.serversocket.accept()
-                  newsock = self._decorateSocket(sock)
-                  newsock.setblocking(0)
-                  fileno = newsock.fileno()
-                  self.connections[fileno] = self._constructWebSocket(newsock, address)
-                  self.listeners.append(fileno)
-               except Exception as n:
-                  if sock is not None:
-                     sock.close()
-            else:
-               if ready not in self.connections:
-                   continue
-               client = self.connections[ready]
-               try:
-                  client._handleData()
-               except Exception as n:
-                  client.client.close()
-                  client.handleClose()
-                  del self.connections[ready]
-                  self.listeners.remove(ready)
-                  traceback.print_exc(file=sys.stderr)
-
-         for failed in xList:
-            if failed == self.serversocket:
-               self.close()
-               raise Exception('server socket failed')
-            else:
-               if failed not in self.connections:
-                  continue
-               client = self.connections[failed]
-               client.client.close()
-               client.handleClose()
-               del self.connections[failed]
-               self.listeners.remove(failed)
-
-
-class SimpleSSLWebSocketServer(SimpleWebSocketServer):
-
-   def __init__(self, host, port, websocketclass, certfile,
-                keyfile, version = ssl.PROTOCOL_TLSv1, selectInterval = 0.1):
-
-      SimpleWebSocketServer.__init__(self, host, port,
-                                        websocketclass, selectInterval)
-
-      self.context = ssl.SSLContext(version)
-      self.context.load_cert_chain(certfile, keyfile)
-
-   def close(self):
-      super(SimpleSSLWebSocketServer, self).close()
-
-   def _decorateSocket(self, sock):
-      sslsock = self.context.wrap_socket(sock, server_side=True)
-      return sslsock
-
-   def _constructWebSocket(self, sock, address):
-      ws = self.websocketclass(self, sock, address)
-      ws.usingssl = True
-      return ws
-
-   def serveforever(self):
-      super(SimpleSSLWebSocketServer, self).serveforever()
->>>>>>> 06ce706e
+        super(SimpleSSLWebSocketServer, self).serveforever()