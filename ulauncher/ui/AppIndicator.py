from functools import wraps
import logging

import gi
<<<<<<< HEAD
gi.require_version('Gtk', '3.0')
gi.require_version('AppIndicator3', '0.1')
=======

# AppIndicator support is optional. It'll work if you install
# gir1.2-ayatanaappindicator3-0.1 or an equivalent package for your distro
appIndicatorSupported = False
try:
    gi.require_version('AppIndicator3', '0.1')
    appIndicatorSupported = True
except ValueError:
    pass

try:
    gi.require_version('AyatanaAppIndicator3', '0.1')
    appIndicatorSupported = True
except ValueError:
    pass

try:
    from gi.repository import AppIndicator3
except ImportError:
    pass

try:
    from gi.repository import AyatanaAppIndicator3 as AppIndicator3  # noqa: F811
except ImportError:
    pass
>>>>>>> 87f41b3f

# pylint: disable=wrong-import-position
from gi.repository import Gtk

from ulauncher.utils.decorator.singleton import singleton

logger = logging.getLogger(__name__)


def onlyIfAppindicatorIsSupported(func):
    @wraps(func)
    def wrapped(*args, **kwargs):
        if appIndicatorSupported:
            return func(*args, **kwargs)
        return None
    return wrapped


class AppIndicator:

    @classmethod
    @singleton
    def get_instance(cls):
        from ulauncher.ui.windows.UlauncherWindow import UlauncherWindow
        window = UlauncherWindow.get_instance()
        indicator = cls("ulauncher")
        indicator.set_icon('ulauncher-indicator')
        indicator.add_menu_item(window.on_mnu_preferences_activate, "Preferences")
        indicator.add_menu_item(window.on_mnu_about_activate, "About")
        indicator.add_seperator()
        indicator.add_menu_item(Gtk.main_quit, "Exit")
        return indicator

    def __init__(self, iconname):
        if appIndicatorSupported:
            self.__menu = Gtk.Menu()
            self.__indicator = AppIndicator3.Indicator.new(
                iconname,
                "",
                AppIndicator3.IndicatorCategory.APPLICATION_STATUS
            )
            self.__indicator.set_menu(self.__menu)

    @onlyIfAppindicatorIsSupported
    def set_icon(self, path):
        self.__indicator.set_icon(path)

    @onlyIfAppindicatorIsSupported
    def switch(self, on=False):
        if on:
            self.show()
        else:
            self.hide()

    @onlyIfAppindicatorIsSupported
    def add_menu_item(self, command, title):
        menu_item = Gtk.MenuItem()
        menu_item.set_label(title)
        menu_item.connect("activate", command)
        self.__menu.append(menu_item)

    @onlyIfAppindicatorIsSupported
    def add_seperator(self):
        menu_item = Gtk.SeparatorMenuItem()
        self.__menu.append(menu_item)

    @onlyIfAppindicatorIsSupported
    def show(self):
        self.__indicator.set_status(AppIndicator3.IndicatorStatus.ACTIVE)
        self.__menu.show_all()

    @onlyIfAppindicatorIsSupported
    def hide(self):
        self.__indicator.set_status(AppIndicator3.IndicatorStatus.PASSIVE)

    @onlyIfAppindicatorIsSupported
    def right_click_event_statusicon(self, icon, button, time):
        self._get_tray_menu()

        def pos(menu, aicon):
            return Gtk.StatusIcon.position_menu(menu, aicon)

        self.__menu.popup(None, None, pos, icon, button, time)

    def _get_tray_menu(self):
        return self.__menu<|MERGE_RESOLUTION|>--- conflicted
+++ resolved
@@ -2,10 +2,7 @@
 import logging
 
 import gi
-<<<<<<< HEAD
 gi.require_version('Gtk', '3.0')
-gi.require_version('AppIndicator3', '0.1')
-=======
 
 # AppIndicator support is optional. It'll work if you install
 # gir1.2-ayatanaappindicator3-0.1 or an equivalent package for your distro
@@ -31,7 +28,6 @@
     from gi.repository import AyatanaAppIndicator3 as AppIndicator3  # noqa: F811
 except ImportError:
     pass
->>>>>>> 87f41b3f
 
 # pylint: disable=wrong-import-position
 from gi.repository import Gtk
